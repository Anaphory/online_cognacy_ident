import collections
import itertools

import numpy as np

from online_cognacy_ident.phmm.model import PairHiddenMarkov



def read_data(wordpair_file, exc=("%", "~", "*", "$", "\"")):
    """
    This function reads a tab separated data file. The file should have three columns and the first line should be the
    header. The data should come in the following format:

    language	gloss   transcription
    eng hand    hEnt
    ...

    :param wordpair_file: filename of the data file
    :type wordpair_file: str
    :param exc: characters that should be excluded
    :type exc: list or tuple
    :return: file content as list and alphabet as list
    :rtype: (list of list, dict of (str, int) )
    """

    with open(wordpair_file, "r") as infile:
        cont = infile.readlines()
    # remove header
    cont.pop(0)
    data = []
    while cont:
        data.append(cont.pop(0).split("\t"))

    # exclude special characters
    data = [[i[0], i[1], tuple([j for j in i[2] if j not in exc])] for i in data]

    # remove empty data points
    data = [i for i in data if len(i[2]) != 0]

    # create alphabet
    alpha_list = list(set([j for i in data for j in i[2]]))
    alphabet = collections.defaultdict()

    for ind, symb in enumerate(alpha_list):
        alphabet[symb] = ind
    return data, alphabet


def concept_clusters(data):
    """
    This functions clusters the data according to the concepts
    :param data: list of lists with iso, concept, asjp representation
    :type data: list
    :return: dictionary sorted by concept
    :rtype: dict
    """

    clusters = collections.defaultdict(list)
    for i in data:
        clusters[i[1]].append([i[0], i[2]])

    return clusters


def create_word_pairs(clusters):
    """
    Create word pairs from concept clusters
    :param clusters: dictionary of words clustered by same concept
    :type clusters: dict
    :return: list of word pairs
    :rtype: list of tuple
    """
    wpairs = []
    for key, value in list(clusters.items()):
        for p1, p2 in itertools.combinations(value, 2):
            wpairs.append((p1[1], p2[1]))
    return wpairs


def chunks(some_list, n):
    """
    Yield successive size-sized chunks from some_list.
    :param some_list: list to be chunked
    :type some_list: list
    :param n: size of the chunks
    :type n: int
    :return: Generator returning chunks of size n
    :rtype: list
    """

    for i in range(0, len(some_list), n):
        yield some_list[i:i + n]


def merge(mat1, mat2, run, a):
    """
    Merge two matrices or vectors
    :param mat1: matrix or vector
    :type mat1: numpy.core.ndarray
    :param mat2: matrix or vector
    :type mat2: numpy.core.ndarray
    :param run: number of run
    :type run: int or float
    :param a: scaling parameter
    :type a: float
    :return: matrix or vector
    :rtype: numpy.core.ndarray
    """

    eta = np.power(run + 2, -a)

    return np.multiply(1 - eta, mat1) + np.multiply(eta, mat2)


def training_wrapped(dataset):
    """
    This function wrapps Batch EM
    :param dataset: dataset containing training data
    :type dataset: online_cognacy_ident.dataset.Dataset
    :return: trained parameters, emission matrix, gap x, gap y, Transition
    :rtype: (np.core.ndarray, np.core.ndarray, np.core.ndarray, np.core.ndarray)
    """
    wordpairs = [pair for pair in dataset.generate_pairs()]
    alphabet = {char: i for i, char in enumerate(dataset.get_alphabet())}

    # create storage for new parameters, include some pseudo counts to facilitate normalization
    em_store = np.zeros((len(list(alphabet.keys())), len(list(alphabet.keys()))))
    em_store[:] = 0.0001

    g_store = np.zeros(len(list(alphabet.keys())))
    g_store[:] = 0.0001

    trans_store = np.array([10.0001, 10.0001, 0.0, 10.0001, 10.0001, 10.0001, 10.0001])

    # create initial parameters
    em_input = np.ones((len(list(alphabet.keys())), len(list(alphabet.keys()))))
    em_input /= np.sum(em_input)

    gx_input = np.ones(len(list(alphabet.keys())))
    gx_input /= np.sum(gx_input)

    gy_input = np.ones(len(list(alphabet.keys())))
    gy_input /= np.sum(gy_input)

    # delta, epsilon, lambda, taum, tauxy
    trans_input = np.array([0.3, 0.3, 0.0, 0.1, 0.1])
    converged = False
    while converged is False:
        model = PairHiddenMarkov(em_input, gx_input, gy_input, trans_input)
        new_em, new_gx, new_gy, new_trans = model.baum_welch_train(list_of_seq=wordpairs,
                                                                    new_em=em_store,
                                                                    new_g_probs=g_store,
                                                                    new_trans=trans_store,
                                                                    alphabet=alphabet)

        results = [np.allclose(em_input, new_em), np.allclose(gx_input, new_gx),
                   np.allclose(gy_input, new_gy), np.allclose(trans_input, new_trans)]

        # new model parameters
        em_input = new_em
        gx_input = new_gx
        gy_input = new_gy
        trans_input = new_trans

        if False not in results:
            converged = True

    return em_input, gy_input, gy_input, trans_input


<<<<<<< HEAD
def training_wrapped_online(dataset, size, alpha, rt=0.0001, at=0.000001, con_check=False, initial_cutoff=0.5):
=======
def training_wrapped_online(dataset, size, alpha, alphabet, rt=0.0001, at=0.000001, con_check = False):
>>>>>>> f05d6145
    """
    This function wraps the online EM training
    :param con_check: Check convergence thorugh change in model likelihood if set to False. Use similarity in parameters
     otherwise. If set to True, convergence tends to be slower.
    :type con_check: bool
    :param rt: relative tolerance
    :type rt: float
    :param at: absolute tolreance
    :type at: float
    :param dataset: dataset containing training data
    :type dataset: online_cognacy_ident.dataset.Dataset
    :param size: chunk size for online EM
    :type size: int
    :param alpha: update strength parameters
    :type alpha: float
    :param initial_cutoff: initial Levenshtein distance cutoff
    :type initial_cutoff: float
    :return: trained parameters, emission matrix, gap x, gap y, Transition
    :rtype: (np.core.ndarray, np.core.ndarray, np.core.ndarray, np.core.ndarray)
    """
<<<<<<< HEAD
    wordpairs = list(dataset.generate_pairs(initial_cutoff))
    alphabet = {char: i for i, char in enumerate(dataset.get_alphabet())}
=======
    wordpairs = [pair for pair in dataset.generate_pairs()]

>>>>>>> f05d6145

    # create storage for new parameters, include some pseudo counts to facilitate normalization
    em_store = np.zeros((len(list(alphabet.keys())), len(list(alphabet.keys()))))
    em_store[:] = 0.0001

    g_store = np.zeros(len(list(alphabet.keys())))
    g_store[:] = 0.0001

    trans_store = np.array([10.0001, 10.0001, 10.0001, 10.0001, 10.0001, 10.0001, 10.0001])

    # create initial parameters
    em_input = np.ones((len(list(alphabet.keys())), len(list(alphabet.keys()))))
    em_input /= np.sum(em_input)

    gx_input = np.ones(len(list(alphabet.keys())))
    gx_input /= np.sum(gx_input)

    gy_input = np.ones(len(list(alphabet.keys())))
    gy_input /= np.sum(gy_input)

    # delta, epsilon, lambda, taum, tauxy
    trans_input = np.array([0.3, 0.3, 0.3, 0.1, 0.1])

    n_o_batches = 0.0
    converged = False
    run = 0
    ll = 0
    while converged is False:

        np.random.shuffle(wordpairs)
        word_pairs = chunks(wordpairs, size)

        em_check = em_input
        gx_check = gx_input
        gy_check = gy_input
        trans_check = trans_input

        for chunk in word_pairs:

            model = PairHiddenMarkov(em_input, gx_input, gy_input, trans_input)
            new_em, new_gx, new_gy, new_trans = model.baum_welch_train(list_of_seq=chunk,
                                                                        new_em=em_store,
                                                                        new_g_probs=g_store,
                                                                        new_trans=trans_store,
                                                                        alphabet=alphabet)

            em_input = merge(em_input, new_em, n_o_batches, alpha)
            gx_input = merge(gx_input, new_gx, n_o_batches, alpha)
            gy_input = merge(gy_input, new_gy, n_o_batches, alpha)
            trans_input = merge(trans_input, new_trans, n_o_batches, alpha)

            n_o_batches += 1

        if con_check:

            results = [np.allclose(em_check, em_input, rtol=rt, atol=at), np.allclose(gx_check, gx_input, rtol=rt, atol=at),
                       np.allclose(gy_check, gy_input, rtol=rt, atol=at), np.allclose(trans_check, trans_input, rtol=rt, atol=at)]
            if False not in results:
                converged = True
        else:

            if run > 0:
                llold = ll
                ll = model_ll(wordpairs, em_input, gx_input, gy_input, trans_input, alphabet)
                if np.abs(llold-ll) < at:
                    converged = True
            else:
                ll = model_ll(wordpairs, em_input, gx_input, gy_input, trans_input, alphabet)

        run += 1
    return em_input, gx_input, gy_input, trans_input


def model_ll(wordpairs, em, gx, gy, tr, alph):
    """
    calculate model likelihood of phmm using the forward algorithm
    :param wordpairs: list of wordpairs
    :type wordpairs: list
    :param em: Probabilities of sound correspondence, order as in alphabet
    :type em: np.core.ndarray
    :param gx: Probabilities of gaps in Seq1, order as in alphabet
    :type gx: np.core.ndarray
    :param gy: Probabilities of gaps in seq2, order as in alphabet
    :type gy: np.core.ndarray
    :param tr: Probabilities of state Transitions; order: delta, epsilon, lambda, tauM, tauXY
    :type tr: np.core.ndarray
    :param alph: All Symbols which are used (dictionary with sound symbols as keys and index of this sound)
    :type alph: dict
    :return:
    :rtype:
    """
    sc = 0.0
    ct = 0.0
    model = PairHiddenMarkov(em, gx, gy, tr)
    for seq1, seq2 in wordpairs:
        if len(seq1) > 0 and len(seq2) > 0:
            seq1 = [alph[i] for i in seq1]
            seq2 = [alph[i] for i in seq2]
            sc += model.forward(seq1, seq2)[1]
            ct += 1
    return sc/ct



def alignment_wrapped(dataset, em, gx, gy, trans, alphabet):
    """
    This function returns the alignment scores of the words in the data file
    :param dataset: dataset containing training data
    :type dataset: online_cognacy_ident.dataset.Dataset
    :param em: emission probabilities
    :type em: np.core.ndarray
    :param gx: gap probabilities for state x
    :type gx: np.core.ndarray
    :param gy: gap probabilities for state y
    :type gy: np.core.ndarray
    :param trans: transition probabilities
    :type trans: np.core.ndarray
    :param equilibrium: equilibrium probabilities for random model
    :type equilibrium: np.core.ndarray
    :return: dictionary of alignment scores
    :rtype: dict
    """
    wordpairs = [pair for pair in dataset.generate_pairs()]

    score_dict = collections.defaultdict()
    model = PairHiddenMarkov(em, gx, gy, trans)
    equi = dataset.get_equilibrium()
    eq = np.zeros(len(alphabet))
    for k, v in alphabet.items():
        eq[v] = equi[k]
    eq /= sum(eq)
    for w1, w2 in wordpairs:
        s1 = [alphabet[i] for i in w1]
        s2 = [alphabet[i] for i in w2]
        v_score = model.viterbi(s1, s2)[1]
        r_score = model.random_model(s1, s2, eq)
        score_dict[(w1, w2)] = v_score / r_score

    return score_dict



def run_phmm(dataset, initial_cutoff=0.5, alpha=0.75, batch_size=256):
    """
    Run the PHMM cognacy identification algorithm on a Dataset instance. Return
    a {(word, word): distance} dict mapping the dataset's synonymous word pairs
    to distance scores, the latter being in the range [0; 1].

    The keyword args comprise the algorithm parameters.
    """
<<<<<<< HEAD
    em, gx, gy, trans = training_wrapped_online(dataset,
                            batch_size, alpha, initial_cutoff=initial_cutoff)
    return alignment_wrapped(dataset, em, gx, gy, trans)
=======
    alphabet = {char: i for i, char in enumerate(dataset.get_alphabet())}
    em, gx, gy, trans = training_wrapped_online(dataset, batch_size, alpha, alphabet)
    return alignment_wrapped(dataset, em, gx, gy, trans, alphabet)
>>>>>>> f05d6145
<|MERGE_RESOLUTION|>--- conflicted
+++ resolved
@@ -169,11 +169,7 @@
     return em_input, gy_input, gy_input, trans_input
 
 
-<<<<<<< HEAD
-def training_wrapped_online(dataset, size, alpha, rt=0.0001, at=0.000001, con_check=False, initial_cutoff=0.5):
-=======
-def training_wrapped_online(dataset, size, alpha, alphabet, rt=0.0001, at=0.000001, con_check = False):
->>>>>>> f05d6145
+def training_wrapped_online(dataset, size, alpha, alphabet, rt=0.0001, at=0.000001, con_check=False, initial_cutoff=0.5):
     """
     This function wraps the online EM training
     :param con_check: Check convergence thorugh change in model likelihood if set to False. Use similarity in parameters
@@ -194,13 +190,7 @@
     :return: trained parameters, emission matrix, gap x, gap y, Transition
     :rtype: (np.core.ndarray, np.core.ndarray, np.core.ndarray, np.core.ndarray)
     """
-<<<<<<< HEAD
     wordpairs = list(dataset.generate_pairs(initial_cutoff))
-    alphabet = {char: i for i, char in enumerate(dataset.get_alphabet())}
-=======
-    wordpairs = [pair for pair in dataset.generate_pairs()]
-
->>>>>>> f05d6145
 
     # create storage for new parameters, include some pseudo counts to facilitate normalization
     em_store = np.zeros((len(list(alphabet.keys())), len(list(alphabet.keys()))))
@@ -351,12 +341,7 @@
 
     The keyword args comprise the algorithm parameters.
     """
-<<<<<<< HEAD
-    em, gx, gy, trans = training_wrapped_online(dataset,
-                            batch_size, alpha, initial_cutoff=initial_cutoff)
-    return alignment_wrapped(dataset, em, gx, gy, trans)
-=======
     alphabet = {char: i for i, char in enumerate(dataset.get_alphabet())}
-    em, gx, gy, trans = training_wrapped_online(dataset, batch_size, alpha, alphabet)
-    return alignment_wrapped(dataset, em, gx, gy, trans, alphabet)
->>>>>>> f05d6145
+    em, gx, gy, trans = training_wrapped_online(dataset, batch_size,
+                            alpha, alphabet, initial_cutoff=initial_cutoff)
+    return alignment_wrapped(dataset, em, gx, gy, trans, alphabet)